--- conflicted
+++ resolved
@@ -26,11 +26,7 @@
 lazy_static = "1.4.0"
 wig = { path = "wig", version = "0.19.0" }
 wiggle = { path = "../wiggle", default-features = false, version = "0.19.0" }
-<<<<<<< HEAD
 tracing = "0.1.19"
-=======
-tracing = "0.1.15"
->>>>>>> f54685d0
 
 [target.'cfg(unix)'.dependencies]
 yanix = { path = "yanix", version = "0.19.0" }
