[package]
authors = ["The Cranelift Project Developers"]
name = "cranelift-frontend"
version = "0.22.0"
description = "Cranelift IR builder helper"
license = "Apache-2.0 WITH LLVM-exception"
documentation = "https://cranelift.readthedocs.io/"
categories = ["no-std"]
repository = "https://github.com/CraneStation/cranelift"
readme = "README.md"

[dependencies]
cranelift-codegen = { path = "../codegen", version = "0.22.0", default-features = false }
<<<<<<< HEAD
target-lexicon = { version = "0.0.3", default-features = false }
=======
log = { version = "0.4.4", default-features = false, features = ["release_max_level_warn"] }
>>>>>>> 2eec1469

[features]
default = ["std"]
std = ["cranelift-codegen/std"]
core = ["cranelift-codegen/core"]

[badges]
maintenance = { status = "experimental" }
travis-ci = { repository = "CraneStation/cranelift" }<|MERGE_RESOLUTION|>--- conflicted
+++ resolved
@@ -11,11 +11,8 @@
 
 [dependencies]
 cranelift-codegen = { path = "../codegen", version = "0.22.0", default-features = false }
-<<<<<<< HEAD
 target-lexicon = { version = "0.0.3", default-features = false }
-=======
 log = { version = "0.4.4", default-features = false, features = ["release_max_level_warn"] }
->>>>>>> 2eec1469
 
 [features]
 default = ["std"]
